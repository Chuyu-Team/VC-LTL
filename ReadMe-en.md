﻿# VC-LTL - An elegant way to compile lighter binaries.

VC-LTL is an open source CRT library based on the MS VCRT, which is highly
compatible with the MS VCRT in the source code level. I created the VC-LTL
because I desire to solve the C runtime deployment problem and the fiber local
storage (FLS) 128 limitation problem.

There are plenty of modules in large projects. If all binaries uses static 
compilation, it will use plenty of disk space and finally may crashed because 
of the fiber local storage (FLS) limitation.

But the VC-LTL can make your project using the built-in `msvcrt.dll` in the 
Windows. It solves the C runtime deployment problem and the fiber local storage
(FLS) limitation problem effectively, and greatly reduce the binaries size. 
What a handy library!

Everyone can use it for free, even for the commerical use. Of course, I hope 
that if you mentioned the VC-LTL in your project, because I want to help more
people.

By mingkuang, the creator of VC-LTL.

[ [VC-LTL QQ Group: 633710173](https://shang.qq.com/wpa/qunwpa?idkey=21d51d8ad1d77b99ea9544b399e080ec347ca6a1bc04267fb59cebf22644a42a) ]

## The principle of VC-LTL
After using the VC-LTL, the binaries will be dynamically linked to the built-in
`msvcrt.dll` in the Windows to reduce the binaries size. It is generally 
available if you use the VC-LTL in the project using the C Runtime and the STL.
However you cannot use the VC-LTL in the MFC project with the VC-LTL because it
is too complex to support.

Notice: After using the VC-LTL, the size of the binaries will reduce about 30 
percent if compiled from the C++ source code, and about 50 percent if compiled 
from the pure C source code.

## 亮点
* 晚起的鸟儿也有虫虫吃，优雅的引用方式，仅添加一个属性表就能享受极致的体积体验。
* 无缝使用最新C/C++库以及最新编译器，尽情的使用最新规范。神马异常流防护（guard:cf）、静态对象线程安全初始化（threadSafeInit）……统统放马过来吧！！
* 拥有比微软原版更好的兼容性，即使想兼容Windows XP RTM也可以安心的对新编译器说“Yes”。
* 完全的开放代码，广泛的接受用户意见，希望大家能踊跃的 pull requests，为VC-LTL添砖加瓦。

Let's say goodbye to the Visual Studio 2008.

## Supported Platforms
### Supported Visual Studio Versions
* Visual Studio 2015
* Visual Studio 2017

### Supported Windows SDK Versions
* 7.x (Windows XP Platform Toolset)
* 8.1
* 10.0.10240.0
* 10.0.15063.0 (Will be removed when the next SDK version come out.)
* 10.0.16299.0 (Recommend to use)

### Supported Windows Versions
Notice: All versions we mentioned is started with RTM.

<<<<<<< HEAD
### 支持的Windows SDK版本
* 7.X（WinXP平台工具集）
* 8.1
* 10.0.10240.0
* 10.0.15063.0（强烈建议使用16299，下个Windows SDK发布时将删除对15063的支持！）
* 10.0.16299.0（推荐使用）
=======
* x86 and x86-64 of Windows XP (Need to enable the XP Support.)
* x86 and x86-64 of Windows Server 2003 (Need to enable the XP Support.)
* x86 and x86-64 of Windows Vista / 7 / 8 / 8.1 /10
* x86 and x86-64 of Windows Server 2008 / 2008 R2 / 2012 / 2012 R2 / 2016
>>>>>>> 4f313965

> The binaries compiled with the VC-LTL is compatible with Windows XP and 
later, even in the environment which installed no hotfixes.

## 使用方法：
### 1. 配置VC-LTL加载路径
你可以在 1.1 或者 1.2 中任意选择一种VC-LTL加载方式

#### 1.1. 通过配置共享VC-LTL
> 如果你有多个不同位置的工程需要使用VC-LTL，那么优先推荐使用此方式。

假如，你将VC-LTL下载至 `D:\Src\VC-LTL`（具体位置无任何要求），双击 `D:\Src\VC-LTL\Install.cmd` 即可。

然后呢？没有然后了，脚本自动会在 `HKCU\Code\VC-LTL` 创建注册表。


#### 1.2. 通过目录独享VC-LTL
> 此方案不利于源代码共享，我们优先推荐你使用 1.1 中描述的方式。

假如，你的Sln文件在 `D:\MySln\MySln.sln`。你必须把VC-LTL放在 `D:\VC-LTL` 或者 `D:\MySln\VC-LTL`。

简单的说，你需要把 VC-LTL 放在 `Solution根目录` 或者 `Solution父目录`。


### 2. 加载VC-LTL（仅Release）
#### 2.1. 添加Shared属性表
将属性表 `Shared.props` 复制到你的工程目录，你可以打开属性管理器（视图 - 属性管理器），然后Release配置上右键 `添加现有属性表` ，然后选择 `Shared.props` 即可。

![AddShared](https://raw.githubusercontent.com/wiki/Chuyu-Team/VC-LTL/en/image/AddShared.png)

> 如果你不希望使用 `Shared.props` 属性表，那么请手工将属性表的设置转移到你的工程配置中。


#### 2.2. 配置工程属性
* 常规 - 【Windows SDK版本】调整为【7.X/8.1/10.0.10240.0/10.0.15063.0/10.0.16299.0（推荐）】（从中选择任意SDK版本，但是尽量不要选择15063，因为在不久会删除15063 SDK 支持）
* C/C++ - 代码生成 -【运行库】调整为【多线程 DLL (/MD)】

![ConfigurationProject](https://raw.githubusercontent.com/wiki/Chuyu-Team/VC-LTL/en/image/ConfigurationProject.png)

> 如果需要支持XP，请在平台工具集中，切换到Windows XP，或者修改 `Shared.props` 启用 `<SupportWinXP>true</SupportWinXP>` 即可。


### 3. 重新编译（仅Release）
现在是不是体积就小了很多。如果你编译不通过，可以先参考 第 4 节。如果还是不通过可以反馈，共同改进VC-LTL。

![AppBuildByVC-LTL](https://raw.githubusercontent.com/wiki/Chuyu-Team/VC-LTL/image/AppWithLTL.png)

> 如果正确引用VC-LTL，那么 会在生成时输出 `note: 进入ltl普通模式，已准备引用到VC-LTL。定义 _DISABLE_DEPRECATE_LTL_MESSAGE 可关闭信息提示。`


### 4. 常见问题
#### 4.1. 未共享到msvcrt.dll
问题原因：未正确引用VC-LTL。建议看看生成日志，是否包含 `note: 进入ltl普通模式，已准备引用到VC-LTL。定义 _DISABLE_DEPRECATE_LTL_MESSAGE 可关闭信息提示。`

解决方案：
1：请务必确保Shared.props已经添加到工程。
2：确保以下设置正确：
	* VC++ 目录 - 包含目录 - 【√ 从父项或项目默认设置继承(I)】
	* 连接器 - 输入 - 附加依赖项 - 【√ 从父项或项目默认设置继承(I)】

#### 4.2. 无法解析外部符号 delete 等
问题原因：没有正确引入vc.lib、msvcrt_advanced.obj。

解决方案：
* VC++ 目录 - 包含目录 - 【√ 从父项或项目默认设置继承(I)】
* 连接器 - 输入 - 附加依赖项 - 【√ 从父项或项目默认设置继承(I)】

#### 4.3. 检测到RuntimeLibrary的不匹配项
问题原因：引入了没有使用VC-LTL编译的静态lib文件。

解决方案：
使用VC-LTL重新编译对应的静态lib（具体lib名称错误日志会给出）。


## VC-LTL Compatibility
此表展示了VC-LTL，C/C++库函数覆盖率，通过覆盖情况，可以大致了解VC-LTL的完善程度。

|  Module  | Normal Mode |  XP Support  | Files 
|  ------  | ----------- |  ----------  | --------
|  CRT     | 91.726%     | 88.389%      | ltl.lib，ltlxp.lib，msvcrt.lib，msvcrt_advanced.obj，msvcrt_light.obj，msvcrt_win2003.obj，msvcrt_winxp.obj，ucrt.lib，vc.lib
|  STL     | 100%        | 100.1% ([1]) | ltlcprt.lib，ltlcprtxp.lib
|  ConcRT  | 100%        | 100%         | libconcrt.lib，libconcrtxp.lib
|  ATL     | 100%        | 100%         | -
|  AMP     | -           | -            | -
|  MFC     | No Support  | No Support   | -

PS:
- [1] Extended support.

### 已知问题规避
* 由于WinXP本身BUG，printf相关函数输入缓冲区最大字符数为0x3FFFFFFF（包含）。当你需要兼容XP时，请务必确认缓冲区输入长度小于0x3FFFFFFF，或者直接使用 _CRT_STDIO_SIZE_MAX 宏。_s 以及 _l 相关版本不存在此问题。
* 由于WinXP本身BUG，printf相关函数无法正常支持`%ll`。当你需要兼容XP时，请优先考虑使用`%I64`代替。_s 以及 _l 相关版本不存在此问题。

### The known VC-LTL compatible projects 
This list simply indicates that some developers have already compiled these 
projects successfully with using the VC-LTL. Do not mean the VC-LTL is only 
compatible with the following projects.

| Project                                                      | Normal Mode | XP Support
| ---                                                          | ----------- | ---------- 
| [duilib](https://github.com/duilib/duilib)                   |      √     |     √
| [FastCopy](https://ipmsg.org/tools/fastcopy.html.en)         |      √     |     √
| [WinPCK](http://www.winpak.com/en/home/)                     |      √     |     √
| [RapidXml](http://rapidxml.sourceforge.net/)                 |      √     |     √
| [JsonCPP](https://github.com/open-source-parsers/jsoncpp)    |      √     |     √
| [icu](http://source.icu-project.org/repos/icu/trunk)         |      √     |   √([1])
| [SQLite](http://www.sqlite.org/download.html)                |      √     |     √
| [LuaJIT](http://luajit.org/)                                 |      √     |     √
| [Qt](https://www.qt.io/)                                     |      √     |     X
| [llvm](http://llvm.org/)                                     |      √     |     ?
| [openssl](https://www.openssl.org/)                          |      √     |     √
| [libcurl](https://curl.haxx.se/libcurl/)                     |      √     |     √
| [ninja](https://ninja-build.org/)                            |      √     |     ?
| [NSudo](https://github.com/M2Team/NSudo)                     |      √     |   X([2])
| [GacUI](https://github.com/vczh-libraries/Release)           |      √     |   X([2])

PS:
- [1] Need to Disable _create_locale.
- [2] The project don't support Windows XP.<|MERGE_RESOLUTION|>--- conflicted
+++ resolved
@@ -23,15 +23,10 @@
 [ [VC-LTL QQ Group: 633710173](https://shang.qq.com/wpa/qunwpa?idkey=21d51d8ad1d77b99ea9544b399e080ec347ca6a1bc04267fb59cebf22644a42a) ]
 
 ## The principle of VC-LTL
-After using the VC-LTL, the binaries will be dynamically linked to the built-in
-`msvcrt.dll` in the Windows to reduce the binaries size. It is generally 
-available if you use the VC-LTL in the project using the C Runtime and the STL.
-However you cannot use the VC-LTL in the MFC project with the VC-LTL because it
+After using the VC-LTL, the binaries will be dynamically linked to the built-in `msvcrt.dll` in the Windows to reduce the binaries size. It is generally available if you use the VC-LTL in the project using the C Runtime and the STL. However you cannot use the VC-LTL in the MFC project with the VC-LTL because it
 is too complex to support.
 
-Notice: After using the VC-LTL, the size of the binaries will reduce about 30 
-percent if compiled from the C++ source code, and about 50 percent if compiled 
-from the pure C source code.
+Notice: After using the VC-LTL, the size of the binaries will reduce about 30 percent if compiled from the C++ source code, and about 50 percent if compiled from the pure C source code.
 
 ## 亮点
 * 晚起的鸟儿也有虫虫吃，优雅的引用方式，仅添加一个属性表就能享受极致的体积体验。
@@ -56,22 +51,14 @@
 ### Supported Windows Versions
 Notice: All versions we mentioned is started with RTM.
 
-<<<<<<< HEAD
-### 支持的Windows SDK版本
-* 7.X（WinXP平台工具集）
-* 8.1
-* 10.0.10240.0
-* 10.0.15063.0（强烈建议使用16299，下个Windows SDK发布时将删除对15063的支持！）
-* 10.0.16299.0（推荐使用）
-=======
-* x86 and x86-64 of Windows XP (Need to enable the XP Support.)
-* x86 and x86-64 of Windows Server 2003 (Need to enable the XP Support.)
-* x86 and x86-64 of Windows Vista / 7 / 8 / 8.1 /10
-* x86 and x86-64 of Windows Server 2008 / 2008 R2 / 2012 / 2012 R2 / 2016
->>>>>>> 4f313965
+* x86 and x64 of Windows XP / Windows Server 2003 (Need to enable the XP Support.)
+* x86 and x64 of Windows Vista / Windows Server 2008
+* x86 and x64 of Windows 7 / Windows Server 2008 R2
+* x86 and x64 of Windows 8 / Windows Server 2012
+* x86 and x64 of Windows 8.1 / Windows Server 2012 R2
+* x86 and x64 of Windows 10 / Windows Server 2016
 
-> The binaries compiled with the VC-LTL is compatible with Windows XP and 
-later, even in the environment which installed no hotfixes.
+> The binaries compiled with the VC-LTL is compatible with Windows XP and later, even in the environment which installed no hotfixes.
 
 ## 使用方法：
 ### 1. 配置VC-LTL加载路径
